--- conflicted
+++ resolved
@@ -126,17 +126,12 @@
     // Handle dropped tables - constraint changes are handled above, just drop tables
     const tablesToDrop = currentSchema.filter(table => !desiredTables.has(table.name));
     for (const table of tablesToDrop) {
-<<<<<<< HEAD
       const sql = new SQLBuilder()
         .p("DROP TABLE")
-        .table(table.name)
+        .table(table.name, table.schema)
         .p("CASCADE;")
         .build();
       statements.push(sql);
-=======
-      const qualifiedName = table.schema ? `${table.schema}.${table.name}` : table.name;
-      statements.push(`DROP TABLE ${qualifiedName} CASCADE;`);
->>>>>>> fe930769
     }
 
     // Separate statements into transactional and concurrent
@@ -176,28 +171,21 @@
     // Add new columns
     for (const column of desiredTable.columns) {
       if (!currentColumns.has(column.name)) {
-<<<<<<< HEAD
         const builder = new SQLBuilder()
           .p("ALTER TABLE")
-          .table(desiredTable.name)
+          .table(desiredTable.name, desiredTable.schema)
           .p("ADD COLUMN")
           .ident(column.name)
           .p(column.type);
 
-        if (!column.nullable) builder.p("NOT NULL");
-        if (column.default) builder.p(`DEFAULT ${column.default}`);
+        if (column.generated) {
+          builder.p(`GENERATED ${column.generated.always ? 'ALWAYS' : 'BY DEFAULT'} AS (${column.generated.expression}) ${column.generated.stored ? 'STORED' : 'VIRTUAL'}`);
+        } else {
+          if (!column.nullable) builder.p("NOT NULL");
+          if (column.default) builder.p(`DEFAULT ${column.default}`);
+        }
 
         statements.push(builder.p(";").build());
-=======
-        let statement = `ALTER TABLE ${qualifiedTableName} ADD COLUMN ${column.name} ${column.type}`;
-        if (column.generated) {
-          statement += ` GENERATED ${column.generated.always ? 'ALWAYS' : 'BY DEFAULT'} AS (${column.generated.expression}) ${column.generated.stored ? 'STORED' : 'VIRTUAL'}`;
-        } else {
-          if (!column.nullable) statement += " NOT NULL";
-          if (column.default) statement += ` DEFAULT ${column.default}`;
-        }
-        statements.push(statement + ";");
->>>>>>> fe930769
       } else {
         // Check for column modifications
         const currentColumn = currentColumns.get(column.name)!;
@@ -217,20 +205,14 @@
     // Drop removed columns
     for (const column of currentTable.columns) {
       if (!desiredColumns.has(column.name)) {
-<<<<<<< HEAD
         const sql = new SQLBuilder()
           .p("ALTER TABLE")
-          .table(desiredTable.name)
+          .table(desiredTable.name, desiredTable.schema)
           .p("DROP COLUMN")
           .ident(column.name)
           .p(";")
           .build();
         statements.push(sql);
-=======
-        statements.push(
-          `ALTER TABLE ${qualifiedTableName} DROP COLUMN ${column.name};`
-        );
->>>>>>> fe930769
       }
     }
 
